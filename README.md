# Yet Another Applied LLM Benchmark

This is a benchmark I made, for me, to test how well language models perform
on tasks I care about. I know I care about them because each test is directly
derived from something I've asked a LLM to perform for me in the last year.

For example, there are tests in this benchmark that evaluate the ability of a model to:
- convert a python function to an equivalent-but-faster c function;
- decompile python bytecode to functional source code;
- explain the functionality of minified javascript;
- identify the encoding format (in this case, uuencoded) of some data;
- write a parser from a BNF-like grammar;
- convert some english sentences to SQL queries; or,
- write some bash oneliners

There are two defining features of this benchmark that make it interesting:

1. I've implemented a simple dataflow domain specific language to make it easy for
me (or anyone else!) to add new tests that realistically evaluate model capabilities.

2. Directly as a result of this, I've written nearly 100 tests for different
situations I've actually encountered when working with LLMs as assistants.

For example, here's a complete test to evaluate if a model can write a "hello world" program.

```python
'Write a "hello world" program in python' >> LLMRun() >> PythonRun() >> SubstringEvaluator("hello world")
```

I first ask the model to write hello world, then run that program (in a docker
container, seamlessly behind the scenes), and then check if stdout contains "hello world".
(You should read the `>>` operator as "and then do". So "a >> b" means "do a, and then do b".)

More interestingly, here's a test case that first asks a model to produce code that
draws a flag. To evaluate it, I run the code, partially judge it with another
language model, and then fully evaluate the output by comparing to a reference solution.

```python
"Write a C program that draws an american flag to stdout." >> LLMRun() >> CRun() >> \
    LLMRun("What flag is shown in this image?") >> \
        (SubstringEvaluator("United States") | SubstringEvaluator("USA") | SubstringEvaluator("America"))
```

This DSL makes it easy for me to evaluate significantly more diverse and
more sophisticated behavior than any other evaluation benchmark I'm aware of.
This is helpful for determining whether or not models are capable of performing tasks I actually care about.


## Results

I've evaluated a few models on this benchmark. Here's how they perform:
* o1-mini: 62% passed
* Claude 3.5 Sonnet: 56% passed
* GPT 4o: 48% passed
* Gemini 1.5 Pro: 43% passed
* Claude 3 Opus: 42% passed
* GPT 4o Mini: 36% passed
* Mistral Large: 28% passed
* GPT 3.5: 26% passed

A complete evaluation grid is available [here](https://nicholas.carlini.com/writing/2024/evaluation_examples/index.html).


## What this is not

A serious academic benchmark.

In more words: this is not meant to try to rigorously evaluate the capabilities of
models on any particular task. It's not meant to be something you can use to decide
which model is more capable, more knowledgeable, more factual, less biased, less
harmful, more aligned, more helpful, or anything else.

The questions are not optimally prompt-engineered. It is entirely
possible---and indeed likely!---that a better phrasing of some of the questions
would allow the model to give a better answer.

But I am lazy.

I do not want to remind the model it is AN EXPERT IN PYTHON
and tell it that I'll give it a $100,000 tip for giving the right answer
OR I WILL MURDER A KITTEN but please pause....take a deep breath....and think step
by step by step before answering.
(Or whatever the current incantation is people use to get models to work best.)

I just want to type my question and get the right answer.
So this benchmark tests for that,
on types of questions I've actually cared about having answered.

### Failing a question doesn't mean much

As a result of my (often intentional) lack of prompt engineering,
when a model fails a question, you won't learn very much. Maybe my question was
just poorly worded. Maybe it was ambiguous in some way.

Instead, these tests are designed so that I learn something when the model passes.
You don't luck your way into correctly compiling Rust programs
without having some skill at the language. But you might luck your
way into failing by naming the function something I didn't expect and so your
correct code just is never invoked.


## What this is

Again, it's just a collection of questions I've actually asked language models to solve for me
to help with various programming tasks,
interspursed with a few questions I've asked language models just for fun.
The questions are, for the most part, unmodified questions as I typed them.
This means they may not be the most clearly worded
(e.g., `In python what __thing__ do I use for ~, kind of like how __add__ is for +`,
with the answser I'm expecting is `__inv__`).
Other questions are "unfair" because they require recent knowledge
(e.g., "what is the hidden dimension of llama-2 70b?").
But I care if a model can answer these correctly for me.


# Installing

Getting this benchmark up and running is fairly straightforward.

## Python requirements

On the python side you'll just need to run
`pip install -r requirements.txt` to install the python dependencies.

If you want to run it and evaluate a wide range of models you'll also need
`pip install -r requirements-extra.txt` to install the other models.


## Podman (preferred)

I want to run things in a container to keep them basically safe.
Docker is nicer and has slightly better security controls (and so you can
use that if you want below) but on linux you need to be root or give your
user almost-root permissions to start new docker jobs. This scares me a bit.

So I prefer to use podman. Install it however you're supposed to for your
system.


## Docker (optional)

Again this is fairly system dependent so you'll have to go somewhere else to find
out how to install it for your system.


## Why do I need docker/podman?

The test cases in this benchmark are evaluated by directly
executing code that comes out of a language model.
Some tests ask the model to rename files, move files around, or make other
state-changing operations to your machine.

While I don't think these models have it out for us and will emit `rm -rf /` out of
malice or spite, it's entirely possible (and even likely!) that they'll produce buggy
code that will just accidentally trash your computer.
So, to safeguard against this, all LLM output is evaluated from within a
temporary docker container that gets deleted immediately after the test is complete.

(There's also another reason, though: some of the tests assume a fresh install of
Ubuntu with particular dependencies in various places. These tests might behave
differently on your local machine than they do from within the docker VM.)

If you like to live dangerously (VERY MUCH NOT RECOMENDED) then there is
a flag in the code
`I_HAVE_BLIND_FAITH_IN_LLMS_AND_AM_OKAY_WITH_THEM_BRICKING_MY_MACHINE_OR_MAKING_THEM_HALT_AND_CATCH_FIRE`
that you can set to True and then this will just eval() everything that comes
out of the LLMs on your machine directly.


# Setup

Once you've installed everything,
there are a few setup steps before you can run the benchmark.

## Add API keys

You should add API keys for any model you want to evaluate. The keys are stored
in the config.json file. You can find a template at [config.json.example](config.json.example)

Whatever model you are testing, you will also need to load API keys for OpenAI as the default
evaluation model. This is because a few of the questions require evaluation by a second language model
to judge correctness.
These secondary evaluations are as simple as possible, but using a high-quality model
here is helpful to ensure consistency in the results.

I have had good success using gpt-4-turbo as the evaluation model, but you can configure
any model that you want as the evaluator. In my experiments, I had almost identical
results with the (cheaper) gpt-3.5-turbo, but in a few cases having the more capable
evaluation model gives more reliable results.

## Set up docker/podman container [highly recommended]

To start you'll need to create the docker container where the tests will run.
This will first require that you install docker on your machine.
Once you've done that, you can then build the image:

```bash
docker build -t llm-benchmark-image . # if you're using docker
podman build -t llm-benchmark-image . # if you're using podman
```

## Set up selenium/chrome

A few test cases require Selenium and Chrome to test if models can generate valid
html/javascript programs. Installing the requirements file should install selenium
for you, but you'll also need to make sure you install chrome. If you're on
ubuntu then you can just run

```bash
wget https://dl.google.com/linux/direct/google-chrome-stable_current_amd64.deb
sudo dpkg -i google-chrome-stable_current_amd64.deb
```


# Running the benchmark

Once you've set up your environment, you can run the entire benchmark in just one line:

```bash
python main.py --model gpt-3.5-turbo --run-tests --generate-report
```

This command will run every single test that's configured on one model.
It will therefore take some time, and also will cost you a few dollars in
language model queries. After you can view the full reslt html file in the
directory `evaluation_examples`.

It will also save a cache of this run, so that the next time you can run
a new model and view the two results side-by-side. These are saved by
default in the directory results/[current git commit hash]/[model name].

If you want to run individual test cases, you can do that too in two ways.
One is to just directly run test

```bash
PYTHONPATH='.' python tests/print_hello.py
```
* Explore the `run_a_simple_testcase.ipynb` notebook to quickly run a sample test case on Colab. 

The other, if you want to save the result of this run so you can load it later,
is to run the main script and specify which test(s) you want to run.
(Be careful if you do this, though, beacuse it will overwrite any prior run.)


```bash
python main.py --run-tests --test print_hello --model gpt-3.5-turbo-0125
<<<<<<< HEAD
```

Running the benchmark with Ollama. Prefix models with `ollama_`.
```bash
OPENAI_API_BASE=http://localhost:11434 python main.py --run-tests --test print_hello --model ollama_llama3.1:latest
```
Ollama base URL can be specified in config.json

If you've run generated many saved runs previously, you can load them into one grid with

```bash
python main.py --load-saved --generate-report --model [model1] --model [model2]
```

=======
```

If you've run generated many saved runs previously, you can load them into one grid with

```bash
python main.py --load-saved --generate-report --model [model1] --model [model2]
```

>>>>>>> 26f48bff
And finally, if you've run the tests previously at one git commit, and want to just run any tests that have changed since then, you can run

```bash
python main.py --run-tests --only-changed [commit hash] --model gpt-3.5-turbo-0125
```

# Modifying the benchmark

## Adding your own LLM

This framework is fairly modular.
If you'd like to test a new LLM, you'll just need to add a new file to llms/[model_name]_model.py
which implements an inference function. From there, modify [llm.py](llm.py) to include the
appropriate model.

## Adding new test cases

As discussed above, I've built a small dataflow DSL to implement test cases.
This should let anyone add new test cases fairly easily.
Let me repeat the initial test case examples in full:

```python
TestHelloWorld = 'Print "hello world" in python' >> LLMRun() >> \
      ExtractCode() >> PythonRun() >> SubstringEvaluator("hello world")
```

Recall that you should read the `>>` operator as "and then do".
If you're a bash person, it's like a `|` pipe.
If you're a haskel person, it's like the `$` operator.
- We start by running the LLM we want to test with the prompt: Print "hello world" in python. 
- The model will probably give some code, but might also give an explanation or start by saying "Sure! I can answer your question." So we take whatever output came out of the model and pass it through a function to just extract the first code block.
- We then actually go and run this python code, whatever it is. To be somewhat safe we do this by spawning a new docker env and run the code there.
- And finally, we verify that the code was correct, and the output of the python contains a substring of "hello world".

This dataflow pipeline also lets you do more complex verification.
Below is the same example as from the top where I evaluate a model's
ability to understand how to draw .bmp images.


```python
TestFlagDraw = "Write a C program that draws an american flag to stdout as a bmp." >> \
       ExtractCode() >> CRun() >> LLMVisionRun("What flag is shown in this image?") >> \
          (SubstringEvaluator("United States") | \
           SubstringEvaluator("USA") | \
           SubstringEvaluator("America"))
```

Here, after asking the model to draw the flag and running the resulting C code,
I evaluate the model by asking *another* model what flag has been drawn,
and checking if it says something like the US flag.
Is this a perfect check? No.
But verification is usually easier than generation, and so it's probably a good
enough approximation of what I want.


# Contributing

If you'd like to add your own tests to this benchmark feel free to open a PR!
I'd be happy to accept basically anything interesting.

## Adding new tests

There are only a few requirements for adding a test.

1. Test cases must be mechanistically verifiable. This is very limiting, I know. A whole lot of
what I use LLMs for isn't verifiable in this way. Especially when I'm giving them large
blocks of code and asking for specific changes that are hard to unit test. But in order for
these to be useful your test must be easy to verify.

2. Test cases should complete quickly. I don't want to wait several minutes just for one test to run.

3. Tests should not be evaluated against LLMs during construction. Don't modify the test because
the model gave an answer you didn't like. Most LLMs are stochastic enough that there is *some*
way to elicit most behavior with enough trial and error. I want to see how the model answers
with a human-written test, as they are normally asked, before LM refinement.

4. Tests should be designed so that *passing* demonstrates some interesting model capability.
Making "gotcha" tests that are designed to show models fail in some way are not useful
in this setup.

3. Test cases must not download large amounts of data from the internet.
Someone else shouldn't have to pay for each run of this benchmark.
If you need to test a library add it to the Dockerfile.


## Fixing tests

Are there any tests here that are broken? I tried my best to make them all correct but can't
guarantee correctness for sure. If so I'd be happy to accept fixes.

But please note: a broken test means one where the answer is **objectively wrong**. Like a
test that says 6 is prime. A test that just expects a specific answer to an ambiguous question
is not wrong. For example, one test asks
"What do I do to fix AutoModel.from_pretrained to make it auto model with lm head"
and expects the model to tell me that I should be using the class "AutoModelForCausalLM";
even though the class "AutoModelWithLMHead" exists, that's not what I was looking for.

# I want to cite this in an academic paper

No you probably don't. At least, you probably don't if you're trying to compare
why your new model is better or something.
This is not meant to be something for academic papers and only evaluates
a very specific set of capabilities.
For all the reasons mentioned earlier I don't think this benchmark
will accurately capture what academic people should care about for their models.
Good for "useful for me?": yes. Good for "is my model better?": I don't think so.
But I've now had at least a few people ask me about this who appear unswayed by the
above argument.

So here's my answer: if you want to user this in a paper,
then link to this github project AND INCLUDE THE GIT COMMIT HASH YOU USED.
I make NO GUARANTEES that I won't just arbitrarily edit test cases without
warning. In fact, it's already happened in #1! And #3! And #6.
So if you want your paper
to be at all scientific make sure to include the git commit hash.


# License

Copyright 2024, Nicholas Carlini <nicholas@carlini.com>.

Licensed under the Apache License, Version 2.0 (the "License");
you may not use this file except in compliance with the License.
You may obtain a copy of the License at

    http://www.apache.org/licenses/LICENSE-2.0

Unless required by applicable law or agreed to in writing, software
distributed under the License is distributed on an "AS IS" BASIS,
WITHOUT WARRANTIES OR CONDITIONS OF ANY KIND, either express or implied.
See the License for the specific language governing permissions and
limitations under the License.<|MERGE_RESOLUTION|>--- conflicted
+++ resolved
@@ -244,7 +244,6 @@
 
 ```bash
 python main.py --run-tests --test print_hello --model gpt-3.5-turbo-0125
-<<<<<<< HEAD
 ```
 
 Running the benchmark with Ollama. Prefix models with `ollama_`.
@@ -259,16 +258,6 @@
 python main.py --load-saved --generate-report --model [model1] --model [model2]
 ```
 
-=======
-```
-
-If you've run generated many saved runs previously, you can load them into one grid with
-
-```bash
-python main.py --load-saved --generate-report --model [model1] --model [model2]
-```
-
->>>>>>> 26f48bff
 And finally, if you've run the tests previously at one git commit, and want to just run any tests that have changed since then, you can run
 
 ```bash
